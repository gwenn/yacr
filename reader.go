--- conflicted
+++ resolved
@@ -113,15 +113,9 @@
 			}
 		}
 		if err := s.value(value, true); err != nil {
-<<<<<<< HEAD
-			return i, err
-		} else if s.EndOfRecord() != (i == len(values)-1) {
-			return i, fmt.Errorf("unexpected number of fields: want %d, got %d (or more)", len(values), i+2)
-=======
 			return i + 1, err
 		} else if s.EndOfRecord() && i != len(values)-1 {
 			return i + 1, nil
->>>>>>> e9914493
 		}
 	}
 	if !s.EndOfRecord() {
